--- conflicted
+++ resolved
@@ -23,11 +23,8 @@
 
 
 class Params(params.Params):
-<<<<<<< HEAD
-    _cols: Optional[List[int]]
-=======
     columns: List[int]
->>>>>>> 51f5d056
+
 
 
 class ListEncoderPrimitive(unsupervised_learning.UnsupervisedLearnerPrimitiveBase[
@@ -68,21 +65,8 @@
                  hyperparams: Hyperparams,
                  random_seed: int = 0) -> None:
         super().__init__(hyperparams=hyperparams, random_seed=random_seed)
-<<<<<<< HEAD
+        self._cols: List[int] = []
 
-    # def __getstate__(self) -> dict:
-    #     state = base.PrimitiveBase.__getstate__(self)
-    #     state['models'] = self._encoder
-    #     state['columns'] = self._cols
-    #     return state
-    #
-    # def __setstate__(self, state: dict) -> None:
-    #     base.PrimitiveBase.__setstate__(self, state)
-    #     self._encoder = state['models']
-    #     self._cols = state['columns']
-=======
-        self._cols: List[int] = []
->>>>>>> 51f5d056
 
     def set_training_data(self, *, inputs: container.DataFrame) -> None:
         self._inputs = inputs
@@ -103,11 +87,8 @@
         logger.debug(f'Found {len(filtered_cols)} columns to encode')
 
         self._cols = list(filtered_cols)
-<<<<<<< HEAD
-=======
         if len(self._cols) is 0:
             return base.CallResult(None)
->>>>>>> 51f5d056
 
         return base.CallResult(None)
 
@@ -146,12 +127,6 @@
         return base.CallResult(outputs)
 
     def get_params(self) -> Params:
-<<<<<<< HEAD
-        return Params(_cols = self._cols)
-
-    def set_params(self, *, params: Params) -> None:
-        self._cols = params['_cols']
-=======
         return Params(
             columns=self._cols
         )
@@ -159,4 +134,3 @@
     def set_params(self, *, params: Params) -> None:
         self._cols=params['columns']
         return
->>>>>>> 51f5d056
