--- conflicted
+++ resolved
@@ -1,11 +1,10 @@
 import logging
-<<<<<<< HEAD
+
 import os
 
 import numpy as np
-=======
 from typing import List
->>>>>>> 51f5d056
+
 from d3m import container, utils
 from d3m.metadata import base as metadata_base, hyperparams, params
 from d3m.primitive_interfaces import unsupervised_learning, base
@@ -38,11 +37,7 @@
 
 
 class Params(params.Params):
-<<<<<<< HEAD
-    _columns: Optional[List[int]]
-=======
     columns: List[int]
->>>>>>> 51f5d056
 
 class KMeansPrimitive(unsupervised_learning.UnsupervisedLearnerPrimitiveBase[container.DataFrame, container.DataFrame, Params, Hyperparams]):
     """
@@ -108,17 +103,10 @@
         return base.CallResult(result_df)
 
     def get_params(self) -> Params:
-<<<<<<< HEAD
-        return Params(_columns = self._cols)
 
-    def set_params(self, *, params: Params) -> None:
-        self._cols = params['_columns']
-=======
         return Params(
             columns=self._cols
         )
 
     def set_params(self, *, params: Params) -> None:
-        self._cols=params['columns']
-        return
->>>>>>> 51f5d056
+        self._cols=params['columns']