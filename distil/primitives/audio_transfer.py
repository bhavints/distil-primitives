--- conflicted
+++ resolved
@@ -42,11 +42,8 @@
 
 class AudioTransferPrimitive(unsupervised_learning.UnsupervisedLearnerPrimitiveBase[container.List, container.DataFrame, Params, Hyperparams]):
     """
-<<<<<<< HEAD
     A primitive that converts an input audio waveform to a vector of VGGish features.
-=======
-    A primitive that determines features from processed audio files. 
->>>>>>> acd9bb8c
+
     """
 
     metadata = metadata_base.PrimitiveMetadata(
