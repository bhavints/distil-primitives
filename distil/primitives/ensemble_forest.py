--- conflicted
+++ resolved
@@ -90,11 +90,7 @@
         PrimitiveBase.__init__(self, hyperparams=hyperparams, random_seed=random_seed)
         self._model = ForestCV(self.hyperparams['metric'])
         self._needs_fit = True
-<<<<<<< HEAD
-        self.label_map = None
-=======
         self.label_map: Optional[Dict[int, str]] = None
->>>>>>> 532a2eb9
 
     def __getstate__(self) -> dict:
         state = PrimitiveBase.__getstate__(self)
