import os
import logging
from typing import Set, List, Dict, Any, Optional

from d3m import container, utils
from d3m.metadata import base as metadata_base, hyperparams, params
from d3m.primitive_interfaces import base, unsupervised_learning
from d3m.primitive_interfaces.supervised_learning import PrimitiveBase
from d3m.primitive_interfaces.base import CallResult
import pandas as pd
import numpy as np
from PIL import Image

from distil.modeling.metrics import classification_metrics, regression_metrics

from distil.utils import Img2Vec

__all__ = ('ImageTransferPrimitive',)

logger = logging.getLogger(__name__)

class Hyperparams(hyperparams.Hyperparams):
    use_columns = hyperparams.Set(
        elements=hyperparams.Hyperparameter[int](-1),
        default=(),
        semantic_types=['https://metadata.datadrivendiscovery.org/types/ControlParameter'],
        description="A set of column indices to force primitive to operate on. If any specified column cannot be parsed, it is skipped.",
    )
    metric = hyperparams.Hyperparameter[str](
        default='',
        semantic_types=['https://metadata.datadrivendiscovery.org/types/ControlParameter']
    )
    fast = hyperparams.Hyperparameter[bool](
        default=False,
        semantic_types=['https://metadata.datadrivendiscovery.org/types/ControlParameter']
    )

class Params(params.Params):
    pass


class ImageTransferPrimitive(unsupervised_learning.UnsupervisedLearnerPrimitiveBase[container.DataFrame, container.DataFrame, Params, Hyperparams]):
    """
    A primitive that converts an input image to a vector of 512 numerical features.
    """

    metadata = metadata_base.PrimitiveMetadata(
        {
            'id': '782e261e-8e23-4184-9258-5a412c9b32d4',
            'version': '0.1.0',
            'name': "Image Transfer",
            'python_path': 'd3m.primitives.feature_extraction.image_transfer.DistilImageTransfer',
            'source': {
                'name': 'Distil',
                'contact': 'mailto:cbethune@uncharted.software',
                'uris': [
                    'https://github.com/uncharted-distil/distil-primitives/distil/primitives/image_transfer.py',
                    'https://github.com/uncharted-distil/distil-primitives',
                ],
            },
            'installation': [
                {
                'type': metadata_base.PrimitiveInstallationType.PIP,
                'package_uri': 'git+https://github.com/uncharted-distil/distil-primitives.git@{git_commit}#egg=distil-primitives'.format(
                    git_commit=utils.current_git_commit(os.path.dirname(__file__)),
                ),
                },
                {
                    "type": "FILE",
                    "key": "resnet18-5c106cde",
                    "file_uri": "http://public.datadrivendiscovery.org/resnet18-5c106cde.pth",
                    "file_digest": "5c106cde386e87d4033832f2996f5493238eda96ccf559d1d62760c4de0613f8",
                }
            ],
            'algorithm_types': [
                metadata_base.PrimitiveAlgorithmType.CONVOLUTIONAL_NEURAL_NETWORK,
            ],
<<<<<<< HEAD
            'primitive_family': metadata_base.PrimitiveFamily.FEATURE_EXTRACTION,
=======
            'primitive_family': metadata_base.PrimitiveFamily.DIGITAL_IMAGE_PROCESSING,
>>>>>>> acd9bb8c
        },
    )


    def __init__(self, *,
                 hyperparams: Hyperparams,
                 random_seed: int=0,
                 volumes: Dict[str, str] = None) -> None:

        PrimitiveBase.__init__(self, hyperparams=hyperparams, random_seed=random_seed, volumes=volumes)

        self.volumes = volumes
        self.img2vec = Img2Vec(model_path=self.volumes["resnet18-5c106cde"])


    def __getstate__(self) -> dict:
        state = PrimitiveBase.__getstate__(self)

        return state

    def __setstate__(self, state: dict) -> None:
        PrimitiveBase.__setstate__(self, state)


    def set_training_data(self, *, inputs: container.DataFrame) -> None:
        self._inputs = inputs

    def _img_to_vec(self, image_array):
        image_array = image_array.squeeze()
        return self.img2vec.get_vec(Image.fromarray(image_array).convert('RGB'))

    def _transform_inputs(self, inputs):
        result = inputs.copy()

        result['image_vec'] = (
            result['filename']
                .apply(lambda image_file: self._img_to_vec(image_file))) #self.img2vec.get_vec(image_file))


        df = pd.DataFrame(result['image_vec'].values.tolist())
        df.columns = ['v{}'.format(i) for i in range(0, df.shape[1])]
        df.index = result['d3mIndex']
        df.index.name = 'd3mIndex'

        return container.DataFrame(df, generate_metadata=True)

    def fit(self, *, timeout: float = None, iterations: int = None) -> CallResult[None]:
        # create dataframe to hold d3mIndex and result

        self.features_df = self._transform_inputs(self._inputs)

        logger.debug(self.features_df)
        logger.debug(self.features_df.metadata)

        return CallResult(None)

    def produce(self, *, inputs: container.DataFrame, timeout: float = None, iterations: int = None) -> CallResult[container.DataFrame]:
        logger.debug(f'Producing {__name__}')

        return base.CallResult(self._transform_inputs(inputs))

    def get_params(self) -> Params:
        return Params()

    def set_params(self, *, params: Params) -> None:
        return
<|MERGE_RESOLUTION|>--- conflicted
+++ resolved
@@ -75,11 +75,8 @@
             'algorithm_types': [
                 metadata_base.PrimitiveAlgorithmType.CONVOLUTIONAL_NEURAL_NETWORK,
             ],
-<<<<<<< HEAD
             'primitive_family': metadata_base.PrimitiveFamily.FEATURE_EXTRACTION,
-=======
-            'primitive_family': metadata_base.PrimitiveFamily.DIGITAL_IMAGE_PROCESSING,
->>>>>>> acd9bb8c
+
         },
     )
 
