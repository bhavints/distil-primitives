--- conflicted
+++ resolved
@@ -29,14 +29,8 @@
     )
 
 class Params(params.Params):
-<<<<<<< HEAD
-    _cols: Optional[List[int]]
-    _encoders: List[BinaryEncoder]
-=======
     cols: List[int]
     encoders: List[BinaryEncoder]
-
->>>>>>> 51f5d056
 
 class BinaryEncoderPrimitive(unsupervised_learning.UnsupervisedLearnerPrimitiveBase[container.DataFrame, container.DataFrame, Params, Hyperparams]):
     """
@@ -140,14 +134,6 @@
         return base.CallResult(outputs)
 
     def get_params(self) -> Params:
-<<<<<<< HEAD
-        return Params(_encoders=self._encoders,
-                      _cols=self._cols)
-
-    def set_params(self, *, params: Params) -> None:
-        self._encoders = params['_encoders']
-        self._cols = params['_cols']
-=======
         return Params(
             encoders = self._encoders,
             cols = self._cols,
@@ -156,5 +142,4 @@
     def set_params(self, *, params: Params) -> None:
         self._encoders = params['encoders'];
         self._cols = params['cols'];
-        return
->>>>>>> 51f5d056
+        return