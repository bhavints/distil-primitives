import unittest
from os import path
import csv
import typing
import pandas as pd
import numpy as np

from d3m import container
from common_primitives.dataset_to_dataframe import DatasetToDataFramePrimitive
from common_primitives.column_parser import ColumnParserPrimitive
from distil.primitives.ranked_linear_svc import RankedLinearSVCPrimitive
from d3m.metadata import base as metadata_base
import utils as test_utils


class RankedLinearSVCPrimitiveTestCase(unittest.TestCase):

    _dataset_path = path.abspath(path.join(path.dirname(__file__), "tabular_dataset_2"))

    def test_basic(self) -> None:
        dataset = test_utils.load_dataset(self._dataset_path)
        dataframe = test_utils.get_dataframe(dataset, "learningData")
        dataframe.drop(columns=["delta", "echo"], inplace=True)

        hyperparams_class = RankedLinearSVCPrimitive.metadata.query()["primitive_code"][
            "class_type_arguments"
        ]["Hyperparams"]
        hyperparams = hyperparams_class.defaults()

        ranked_lsvc = RankedLinearSVCPrimitive(hyperparams=hyperparams)
        ranked_lsvc.set_training_data(
            inputs=dataframe[["alpha", "bravo"]],
            outputs=pd.DataFrame({"charlie": dataframe["charlie"].astype(int)}),
        )
        ranked_lsvc.fit()
        results = ranked_lsvc.produce(inputs=dataframe[["alpha", "bravo"]]).value
        expected_labels = [1, 1, 1, 0, 0, 0, 0, 0, 0]
        expected_confidence = [
            0.73,
            0.73,
            0.73,
            0.269,
            0.269,
            0.269,
            0.052,
            0.052,
            0.052,
        ]
        expected_rank = [8, 8, 8, 5, 5, 5, 2, 2, 2]
        self.assertListEqual(list(results["charlie"]), expected_labels)
        np.testing.assert_almost_equal(
            list(results["confidence"]), expected_confidence, decimal=3
        )
        self.assertListEqual(list(results["rank"]), expected_rank)

    def test_normalized(self) -> None:
        dataset = test_utils.load_dataset(self._dataset_path)
        dataframe = test_utils.get_dataframe(dataset, "learningData")
        dataframe.drop(columns=["delta", "echo"], inplace=True)

        hyperparams_class = RankedLinearSVCPrimitive.metadata.query()["primitive_code"][
            "class_type_arguments"
        ]["Hyperparams"]
        hyperparams = hyperparams_class.defaults().replace({"scaling": "standardize"})

        ranked_lsvc = RankedLinearSVCPrimitive(hyperparams=hyperparams)
        # this is here because CalibratedClassifierCV fails if predicted labels does not contain at least
        # one of all possible labels
        dataframe["charlie"][1] = 1.0
        dataframe["charlie"][8] = 1.0
        ranked_lsvc.set_training_data(
            inputs=dataframe[["alpha", "bravo"]],
            outputs=pd.DataFrame({"charlie": dataframe["charlie"].astype(int)}),
        )
        ranked_lsvc.fit()
        results = ranked_lsvc.produce(inputs=dataframe[["alpha", "bravo"]]).value
        expected_labels = [1, 1, 1, 0, 0, 0, 1, 1, 1]
        expected_confidence = [
            0.807,
            0.807,
            0.807,
            0.218,
            0.218,
            0.218,
            0.923,
            0.923,
            0.923,
        ]
        expected_rank = [5, 5, 5, 2, 2, 2, 8, 8, 8]
        self.assertListEqual(list(results["charlie"]), expected_labels)
        np.testing.assert_almost_equal(
            list(results["confidence"]), expected_confidence, decimal=3
        )
        self.assertListEqual(list(results["rank"]), expected_rank)

    def test_produce_no_fit(self) -> None:
        dataset = test_utils.load_dataset(self._dataset_path)
        dataframe = test_utils.get_dataframe(dataset, "learningData")
        dataframe.drop(columns=["delta", "echo"], inplace=True)

        hyperparams_class = RankedLinearSVCPrimitive.metadata.query()["primitive_code"][
            "class_type_arguments"
        ]["Hyperparams"]
        hyperparams = hyperparams_class.defaults()

        ranked_lsvc = RankedLinearSVCPrimitive(hyperparams=hyperparams)
        ranked_lsvc.set_training_data(
            inputs=dataframe[["alpha", "bravo"]],
            outputs=pd.DataFrame({"charlie": dataframe["charlie"].astype(int)}),
        )
        results = ranked_lsvc.produce(inputs=dataframe[["alpha", "bravo"]]).value
        expected_labels = [1, 1, 1, 0, 0, 0, 0, 0, 0]
        expected_rank = [8, 8, 8, 5, 5, 5, 2, 2, 2]
        expected_confidence = [
            0.729,
            0.729,
            0.729,
            0.268,
            0.268,
            0.268,
            0.051,
            0.051,
            0.051,
        ]
        self.assertListEqual(list(results["charlie"]), expected_labels)
        self.assertListEqual(list(results["rank"]), expected_rank)
        np.testing.assert_almost_equal(
            list(results["confidence"]), expected_confidence, decimal=3
        )

        self.assertListEqual(
            results.metadata.list_columns_with_semantic_types(
<<<<<<< HEAD
=======
                ("http://schema.org/Float",)
            ),
            [1, 2],
        )
        self.assertListEqual(
            results.metadata.list_columns_with_semantic_types(
>>>>>>> ae484c27
                ("https://metadata.datadrivendiscovery.org/types/Score",)
            ),
            [1],
        )
        self.assertListEqual(
            results.metadata.list_columns_with_semantic_types(
                ("https://metadata.datadrivendiscovery.org/types/PredictedTarget",)
            ),
            [0, 1, 2],
        ),
        self.assertListEqual(
            results.metadata.list_columns_with_semantic_types(
                ("https://metadata.datadrivendiscovery.org/types/Rank",)
            ),
            [2],
        )

    def test_multiclass(self) -> None:
        dataset = test_utils.load_dataset(self._dataset_path)
        dataframe = test_utils.get_dataframe(dataset, "learningData")
        dataframe.drop(columns=["delta", "echo"], inplace=True)
        dataframe["charlie"][7:9] = "2"

        hyperparams_class = RankedLinearSVCPrimitive.metadata.query()["primitive_code"][
            "class_type_arguments"
        ]["Hyperparams"]
        hyperparams = hyperparams_class.defaults()
        ranked_lsvc = RankedLinearSVCPrimitive(hyperparams=hyperparams)
        ranked_lsvc.set_training_data(
            inputs=dataframe[["alpha", "bravo"]],
            outputs=pd.DataFrame({"charlie": dataframe["charlie"].astype(int)}),
        )
        results = ranked_lsvc.produce(inputs=dataframe[["alpha", "bravo"]]).value

        expected_confidences = [
            0.360,
            0.568,
            0.072,
            0.360,
            0.568,
            0.072,
            0.360,
            0.568,
            0.072,
            0.496,
            0.313,
            0.191,
            0.496,
            0.313,
            0.191,
            0.496,
            0.313,
            0.191,
            # 0.496,
            # 0.313,
            # 0.191,
            0.160,
            0.051,
            0.788,
            0.160,
            0.051,
            0.788,
            0.160,
            0.051,
            0.788,
        ]
        self.assertListEqual(list(results["confidence"].round(3)), expected_confidences)
        self.assertListEqual(
            results.metadata.list_columns_with_semantic_types(
                ("https://metadata.datadrivendiscovery.org/types/Score",)
            ),
            [1],
        )
        self.assertListEqual(
            results.metadata.list_columns_with_semantic_types(
                ("https://metadata.datadrivendiscovery.org/types/PredictedTarget",)
            ),
            [0, 1],
        )


if __name__ == "__main__":
    unittest.main()<|MERGE_RESOLUTION|>--- conflicted
+++ resolved
@@ -130,15 +130,6 @@
 
         self.assertListEqual(
             results.metadata.list_columns_with_semantic_types(
-<<<<<<< HEAD
-=======
-                ("http://schema.org/Float",)
-            ),
-            [1, 2],
-        )
-        self.assertListEqual(
-            results.metadata.list_columns_with_semantic_types(
->>>>>>> ae484c27
                 ("https://metadata.datadrivendiscovery.org/types/Score",)
             ),
             [1],
